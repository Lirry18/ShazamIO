--- conflicted
+++ resolved
@@ -1,9 +1,5 @@
-<<<<<<< HEAD
 from typing import Union
-
-=======
 from io import BytesIO
->>>>>>> d709c757
 from pydub import AudioSegment
 from shazamio.algorithm import SignatureGenerator
 from shazamio.client import HTTPClient
